{
    "name": "sdc/sdc-build-wp",
    "type": "library",
    "authors": [
        {
            "name": "Robert Sefer",
            "email": "rob@seferdesign.com"
        }
    ],
    "config": {
        "allow-plugins": {
            "dealerdirect/phpcodesniffer-composer-installer": true,
            "carthage-software/mago": true
        }
    },
    "require": {
<<<<<<< HEAD
        "squizlabs/php_codesniffer": "^3.11",
        "carthage-software/mago": "1.0.0-beta.14"
=======
        "squizlabs/php_codesniffer": "^3.13.4"
>>>>>>> c9a2e325
    }
}<|MERGE_RESOLUTION|>--- conflicted
+++ resolved
@@ -14,11 +14,7 @@
         }
     },
     "require": {
-<<<<<<< HEAD
-        "squizlabs/php_codesniffer": "^3.11",
+        "squizlabs/php_codesniffer": "^3.13.4",
         "carthage-software/mago": "1.0.0-beta.14"
-=======
-        "squizlabs/php_codesniffer": "^3.13.4"
->>>>>>> c9a2e325
     }
 }