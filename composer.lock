--- conflicted
+++ resolved
@@ -4,11 +4,7 @@
         "Read more about it at https://getcomposer.org/doc/01-basic-usage.md#installing-dependencies",
         "This file is @generated automatically"
     ],
-<<<<<<< HEAD
-    "content-hash": "0a08f0ffb4b9cce9976e046f08d11e1c",
-=======
-    "content-hash": "9879e2872e77e824a52ece1390404c19",
->>>>>>> c9a2e325
+    "content-hash": "a78a99f20e0ac75e2b9c995236428bb4",
     "packages": [
         {
             "name": "carthage-software/mago",
